--- conflicted
+++ resolved
@@ -129,13 +129,8 @@
         save_figs=save_figs,
     )
 
-<<<<<<< HEAD
-    title = "Rotor relative flow angles"
-    filename = title.lower().replace(" ", "_") + "_" + timestamp
-=======
     title = "Stator relative flow angles"
     filename = title.lower().replace(" ", "_") + '_' + timestamp
->>>>>>> 7ce24baa
     fig1, ax1 = tf.plot_functions.plot_lines(
         data,
         x_key="PR_ts",
@@ -149,8 +144,6 @@
         save_figs=save_figs,
     )
 
-<<<<<<< HEAD
-=======
     title = "Rotor relative flow angles"
     filename = title.lower().replace(" ", "_") + '_' + timestamp
     fig1, ax1 = tf.plot_functions.plot_lines(
@@ -167,7 +160,6 @@
     )
         
         
->>>>>>> 7ce24baa
     # Group up the losses
     # df = data["cascade"]
     # losses = [col for col in df.columns if col.startswith("efficiency_drop_")]
