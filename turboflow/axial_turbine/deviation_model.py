import numpy as np
from .. import math


DEVIATION_MODELS = ["aungier", "ainley_mathieson", "zero_deviation"]

<<<<<<< HEAD

def get_subsonic_deviation(Ma_exit, Ma_crit, geometry, model):
    r"""
=======
def get_subsonic_deviation(Ma_exit, Ma_crit_throat, geometry, model):
    """
>>>>>>> 7ce24baa
    Calculate subsonic relative exit flow angle based on the selected deviation model.

    Available deviation models:

    - "aungier": Calculate deviation using the method proposed by :cite:`aungier_turbine_2006`.
    - "ainley_mathieson": Calculate deviation using the model proposed by :cite:`ainley_method_1951`.
    - "metal_angle": Assume the exit flow angle is given by the gauge angle (zero deviation).

    Parameters
    ----------
    deviation_model : str
        The deviation model to use (e.g., 'aungier', 'ainley_mathieson', 'zero_deviation').
    Ma_exit : float or numpy.array
        The exit Mach number.
    Ma_crit : float
        The critical Mach number (possibly lower than one).
    opening_to_pitch : float
        The ratio of cascade opening to pitch.

    Returns
    -------
    float
        The relative exit flow angle including deviation in degrees (subsonic flow only).

    Raises
    ------
    ValueError
        If an invalid deviation model is provided.
    """

    # Function mappings for each deviation model
    deviation_model_functions = {
        DEVIATION_MODELS[0]: get_exit_flow_angle_aungier,
        DEVIATION_MODELS[1]: get_exit_flow_angle_ainley_mathieson,
        DEVIATION_MODELS[2]: get_exit_flow_angle_zero_deviation,
    }

    # Evaluate deviation model
    if model in deviation_model_functions:
        Ma_exit = np.float64(Ma_exit)
        beta, delta = deviation_model_functions[model](Ma_exit, Ma_crit_throat, geometry)
        return beta
    else:
        options = ", ".join(f"'{k}'" for k in deviation_model_functions)
        raise ValueError(
            f"Invalid deviation model: '{model}'. Available options: {options}"
        )
<<<<<<< HEAD

=======
    
>>>>>>> 7ce24baa

def get_exit_flow_angle_aungier(Ma_exit, Ma_crit, geometry):
    r"""
    Calculate the flow angle using the deviation model proposed by :cite:`aungier_turbine_2006`.

    This model defines the gauing angle with respect to tangential axis:

    .. math::

        \beta_g = 90 - \cos^{-1}\left(\frac{A_\mathrm{throat}}{A_\mathrm{out}}\right)
    
    The model involves a piecewise calculation depending on the mach number range:

    - For :math:`Ma_\mathrm{exit} < 0.50`, the deviation is a function of the gauging angle:

    .. math::

        \delta_0 = \sin^{-1}\left(\frac{A_\mathrm{throat}}{A_\mathrm{out}} \left(1+\left(1-\frac{A_\mathrm{throat}}{A_\mathrm{out}}\right)\cdot\left(\frac{\beta_g}{90}\right)^2\right)\right)

    - For :math:`0.50 \leq Ma_\mathrm{exit} < Ma_\mathrm{crit}`, the deviation is calculated by a fifth order interpolation between low and critical Mach numbers:

    .. math::
        \begin{align*}
        X &= \frac{2\cdot Ma_\mathrm{exit}-1}{2\cdot Ma_\mathrm{crit}-1} \\
        \delta &= \delta_0 \cdot (1-10X^3+15X^4-6X^5)
        \end{align*}

    - For :math:`Ma_\mathrm{exit} \geq Ma_\mathrm{crit}`, zero deviation is assumed:

    .. math:: 
        \delta = 0.00

    The flow angle (:math:`\beta`) is then computed based on the deviation and the gauging angle:

    .. math::
        \beta = 90 - \beta_g - \delta

    Parameters
    ----------
    Ma_exit : float
        Exit Mach number.
    Ma_crit : float
        Critical Mach number.
    geometry : dict
        Dictionary containing geometric parameters. Must contain floats `A_throat` and `A_out`, representing the cascade throat and exit area respectively.          
         
    Returns
    -------
    float
        Flow angle in degrees.
    """
<<<<<<< HEAD
    # Calculate gauging angle wrt axial axis
    gauging_angle = math.arccosd(geometry["A_throat"] / geometry["A_out"])

    # Compute deviation for  Ma<0.5 (low-speed)
    beta_g = 90 - abs(gauging_angle)
    delta_0 = (
        math.arcsind(
            geometry["A_throat"]
            / geometry["A_out"]
            * (1 + (1 - geometry["A_throat"] / geometry["A_out"]) * (beta_g / 90) ** 2)
        )
        - beta_g
    )
=======

    def _get_aungier_interpolant(x):
        x = np.array(x)  # Ensure x is a NumPy array for vectorized operations
        p = 1 - 10 * x**3 + 15 * x**4 - 6 * x**5  # Compute polynomial
        p = np.where(x < 0, 1, p)  # Trim to 1 where x < 0
        p = np.where(x > 1, 0, p)  # Trim to 0 where x > 1
        return p
>>>>>>> 7ce24baa

    # TODO add equations of Aungier model to docstring
    gauging_angle = math.arccosd(geometry["A_throat"]/geometry["A_out"])

<<<<<<< HEAD
    # Compute deviation for 0.50 <= Ma_exit < 1.00
    medium_speed_mask = (0.50 <= Ma_exit) & (Ma_exit < Ma_crit)
    X = (2 * Ma_exit[medium_speed_mask] - 1) / (2 * Ma_crit - 1)
    delta[medium_speed_mask] = delta_0 * (1 - 10 * X**3 + 15 * X**4 - 6 * X**5)
=======
    # Compute deviation for Ma<0.5 (low-speed)
    Ma_0 = 0.5
    beta_g = 90-abs(gauging_angle)
    delta_0 = math.arcsind(math.cosd(gauging_angle) * (1 + (1 - math.cosd(gauging_angle)) * (beta_g / 90) ** 2)) - beta_g
>>>>>>> 7ce24baa

    # Compute deviation
    X = (Ma_exit - Ma_0) / (Ma_crit - Ma_0)
    delta = delta_0 * _get_aungier_interpolant(X)

    # Compute flow angle from deviation
    beta = abs(gauging_angle) - delta

    return beta, delta


def get_exit_flow_angle_ainley_mathieson(Ma_exit, Ma_crit, geometry):
    r"""
    Calculate the flow angle using the deviation model proposed by :cite:`ainley_method_1951`.

    This model defines the gauing angle with respect to axial direction:

    .. math::
        \beta_g = \cos^{-1}(A_\mathrm{throat} / A_\mathrm{out})

    - For :math:`\mathrm{Ma_exit} < 0.50` (low-speed), the deviation is a function of the gauging angle:

    .. math::
        \delta_0 = \beta_g - (35.0 + \frac{80.0-35.0}{79.0-40.0}\cdot (\beta_g-40.0))

    - For :math:`0.50 \leq \mathrm{Ma_exit} < \mathrm{Ma_crit}` (medium-speed), the deviation is calculated by a linear
      interpolation between low and critical Mach numbers:

    .. math::
        \delta = \delta_0\cdot \left(1+\frac{0.5-\mathrm{Ma_exit}}{\mathrm{Ma_crit}-0.5}\right)

    - For :math:`\mathrm{Ma_exit} \geq \mathrm{Ma_crit}` (supersonic), zero deviation is assumed:

    .. math::
        \delta = 0.00

    The flow angle (:math:`\beta`) is then computed based on the deviation and the gauging angle:

    .. math::
        \beta = \beta_g - \delta

    Parameters
    ----------
    Ma_exit : float
        Exit Mach number.
    Ma_crit : float
        Critical Mach number.
    geometry : dict
        Dictionary containing geometric parameters. Must contain floats `A_throat` and `A_out`, representing the cascade throat and exit area respectively.

    Returns
    -------
    float
        Flow angle in degrees.

    """
<<<<<<< HEAD
    # Compute gauging angle
    gauging_angle = math.arccosd(geometry["A_throat"] / geometry["A_out"])

    # Compute deviation for  Ma<0.5 (low-speed)
    delta_0 = abs(gauging_angle) - (
        35.0 + (80.0 - 35.0) / (79.0 - 40.0) * (abs(gauging_angle) - 40.0)
    )

    # Initialize an empty array to store the results
    delta = np.empty_like(Ma_exit, dtype=float)

    # Compute deviation for Ma_exit < 0.50 (low-speed)
    low_speed_mask = Ma_exit < 0.50
    delta[low_speed_mask] = delta_0

    # Compute deviation for 0.50 <= Ma_exit < Ma_crit
    medium_speed_mask = (0.50 <= Ma_exit) & (Ma_exit < Ma_crit)
    delta[medium_speed_mask] = delta_0 / (1 - 0.5 / Ma_crit) * (1 - Ma_exit / Ma_crit)

    # Extrapolate to zero deviation for supersonic flow
    supersonic_mask = Ma_exit >= Ma_crit
    delta[supersonic_mask] = 0.00

    # Compute flow angle from deviation
    beta = abs(gauging_angle) - delta

    return beta
=======

    def _get_ainley_mathieson_interpolant(x):
        x = np.array(x)  # Ensure x is a NumPy array for vectorized operations
        p = 1 - x  # Compute polynomial
        p = np.where(x < 0, 1, p)  # Trim to 1 where x < 0
        p = np.where(x > 1, 0, p)  # Trim to 0 where x > 1
        return p

    # TODO add equations of Ainley-Mathieson to docstring
    # TODO Add warning that AM method is inaccurate if gauge_angle>70 and does not make sense if gauge_angle>72
    gauging_angle = math.arccosd(geometry["A_throat"]/geometry["A_out"])
        
    # Compute deviation for Ma < Ma_0 (low-speed)
    Ma_0 = 0.5
    delta_0 = abs(gauging_angle) - (35.0 + (80.0 - 35.0) / (79.0 - 40.0) * (abs(gauging_angle) - 40.0))

    # Compute deviation
    X = (Ma_exit - Ma_0) / (Ma_crit - Ma_0)
    delta = delta_0 * _get_ainley_mathieson_interpolant(X)

    # Compute flow angle from deviation
    beta = abs(gauging_angle) - delta
    
    return beta, delta
>>>>>>> 7ce24baa


def get_exit_flow_angle_zero_deviation(Ma_exit, Ma_crit, geometry):
    r"""
    Calculates the flow angle assuming zero deviation.
    This involves calculating the gauging angle, which is the angle of zero deviation.

    The gauging angle is calculated as:

    .. math::
        \beta_g = \cos^{-1}(A_\mathrm{throat} / A_\mathrm{out})

    where :math:`A_\mathrm{throat}` is the cross-sectional area of the throat and
    :math:`A_\mathrm{out}` is the cross-sectional area of the exit.

    Parameters
    ----------
    Ma_exit : float
        Exit Mach number.
    Ma_crit : float
        Critical Mach number.
    geometry : dict
        Dictionary containing geometric parameters. Must contain floats `A_throat` and `A_out`, representing the cascade throat and exit area respectively.

    Returns
    -------
    float
        Flow angle in degrees.

    """
<<<<<<< HEAD
    return math.arccosd(geometry["A_throat"] / geometry["A_out"])


# def get_subsonic_deviation(Ma_exit, Ma_crit_throat, geometry, model):
#     """
#     Calculate subsonic relative exit flow angle based on the selected deviation model.

#     Available deviation models:

#     - "aungier": Calculate deviation using the method proposed by :cite:`aungier_turbine_2006`.
#     - "ainley_mathieson": Calculate deviation using the model proposed by :cite:`ainley_method_1951`.
#     - "metal_angle": Assume the exit flow angle is given by the gauge angle (zero deviation).

#     Parameters
#     ----------
#     deviation_model : str
#         The deviation model to use (e.g., 'aungier', 'ainley_mathieson', 'zero_deviation').
#     Ma_exit : float or numpy.array
#         The exit Mach number.
#     Ma_crit : float
#         The critical Mach number (possibly lower than one).
#     opening_to_pitch : float
#         The ratio of cascade opening to pitch.

#     Returns
#     -------
#     float
#         The relative exit flow angle including deviation in degrees (subsonic flow only).

#     Raises
#     ------
#     ValueError
#         If an invalid deviation model is provided.
#     """


#     # Function mappings for each deviation model
#     deviation_model_functions = {
#         DEVIATION_MODELS[0]: get_exit_flow_angle_aungier,
#         DEVIATION_MODELS[1]: get_exit_flow_angle_ainley_mathieson,
#         DEVIATION_MODELS[2]: get_exit_flow_angle_zero_deviation,
#     }

#     # Evaluate deviation model
#     if model in deviation_model_functions:
#         Ma_exit = np.float64(Ma_exit)
#         beta, delta = deviation_model_functions[model](Ma_exit, Ma_crit_throat, geometry)
#         return beta
#     else:
#         options = ", ".join(f"'{k}'" for k in deviation_model_functions)
#         raise ValueError(
#             f"Invalid deviation model: '{model}'. Available options: {options}"
#         )


# def get_exit_flow_angle_aungier(Ma_exit, Ma_crit, geometry):
#     """
#     Calculate deviation angle using the method proposed by :cite:`aungier_turbine_2006`.
#     """

#     def _get_aungier_interpolant(x):
#         x = np.array(x)  # Ensure x is a NumPy array for vectorized operations
#         p = 1 - 10 * x**3 + 15 * x**4 - 6 * x**5  # Compute polynomial
#         p = np.where(x < 0, 1, p)  # Trim to 1 where x < 0
#         p = np.where(x > 1, 0, p)  # Trim to 0 where x > 1
#         return p

#     # TODO add equations of Aungier model to docstring
#     gauging_angle = math.arccosd(geometry["A_throat"]/geometry["A_out"])

#     # Compute deviation for Ma<0.5 (low-speed)
#     Ma_0 = 0.5
#     beta_g = 90-abs(gauging_angle)
#     delta_0 = math.arcsind(math.cosd(gauging_angle) * (1 + (1 - math.cosd(gauging_angle)) * (beta_g / 90) ** 2)) - beta_g

#     # Compute deviation
#     X = (Ma_exit - Ma_0) / (Ma_crit - Ma_0)
#     delta = delta_0 * _get_aungier_interpolant(X)

#     # Compute flow angle from deviation
#     beta = abs(gauging_angle) - delta

#     return beta, delta


# def get_exit_flow_angle_ainley_mathieson(Ma_exit, Ma_crit, geometry):
#     """
#     Calculate deviation angle using the model proposed by :cite:`ainley_method_1951`.
#     Equation digitized from Figure 5 of :cite:`ainley_method_1951`.
#     """

#     def _get_ainley_mathieson_interpolant(x):
#         x = np.array(x)  # Ensure x is a NumPy array for vectorized operations
#         p = 1 - x  # Compute polynomial
#         p = np.where(x < 0, 1, p)  # Trim to 1 where x < 0
#         p = np.where(x > 1, 0, p)  # Trim to 0 where x > 1
#         return p

#     # TODO add equations of Ainley-Mathieson to docstring
#     # TODO Add warning that AM method is inaccurate if gauge_angle>70 and does not make sense if gauge_angle>72
#     gauging_angle = math.arccosd(geometry["A_throat"]/geometry["A_out"])

#     # Compute deviation for Ma < Ma_0 (low-speed)
#     Ma_0 = 0.5
#     delta_0 = abs(gauging_angle) - (35.0 + (80.0 - 35.0) / (79.0 - 40.0) * (abs(gauging_angle) - 40.0))

#     # Compute deviation
#     X = (Ma_exit - Ma_0) / (Ma_crit - Ma_0)
#     delta = delta_0 * _get_ainley_mathieson_interpolant(X)

#     # Compute flow angle from deviation
#     beta = abs(gauging_angle) - delta

#     return beta, delta
=======
    return math.arccosd(geometry["A_throat"]/geometry["A_out"]), 0
>>>>>>> 7ce24baa
<|MERGE_RESOLUTION|>--- conflicted
+++ resolved
@@ -4,14 +4,9 @@
 
 DEVIATION_MODELS = ["aungier", "ainley_mathieson", "zero_deviation"]
 
-<<<<<<< HEAD
-
-def get_subsonic_deviation(Ma_exit, Ma_crit, geometry, model):
-    r"""
-=======
+
 def get_subsonic_deviation(Ma_exit, Ma_crit_throat, geometry, model):
     """
->>>>>>> 7ce24baa
     Calculate subsonic relative exit flow angle based on the selected deviation model.
 
     Available deviation models:
@@ -59,11 +54,7 @@
         raise ValueError(
             f"Invalid deviation model: '{model}'. Available options: {options}"
         )
-<<<<<<< HEAD
-
-=======
     
->>>>>>> 7ce24baa
 
 def get_exit_flow_angle_aungier(Ma_exit, Ma_crit, geometry):
     r"""
@@ -115,21 +106,6 @@
     float
         Flow angle in degrees.
     """
-<<<<<<< HEAD
-    # Calculate gauging angle wrt axial axis
-    gauging_angle = math.arccosd(geometry["A_throat"] / geometry["A_out"])
-
-    # Compute deviation for  Ma<0.5 (low-speed)
-    beta_g = 90 - abs(gauging_angle)
-    delta_0 = (
-        math.arcsind(
-            geometry["A_throat"]
-            / geometry["A_out"]
-            * (1 + (1 - geometry["A_throat"] / geometry["A_out"]) * (beta_g / 90) ** 2)
-        )
-        - beta_g
-    )
-=======
 
     def _get_aungier_interpolant(x):
         x = np.array(x)  # Ensure x is a NumPy array for vectorized operations
@@ -137,22 +113,14 @@
         p = np.where(x < 0, 1, p)  # Trim to 1 where x < 0
         p = np.where(x > 1, 0, p)  # Trim to 0 where x > 1
         return p
->>>>>>> 7ce24baa
 
     # TODO add equations of Aungier model to docstring
     gauging_angle = math.arccosd(geometry["A_throat"]/geometry["A_out"])
 
-<<<<<<< HEAD
-    # Compute deviation for 0.50 <= Ma_exit < 1.00
-    medium_speed_mask = (0.50 <= Ma_exit) & (Ma_exit < Ma_crit)
-    X = (2 * Ma_exit[medium_speed_mask] - 1) / (2 * Ma_crit - 1)
-    delta[medium_speed_mask] = delta_0 * (1 - 10 * X**3 + 15 * X**4 - 6 * X**5)
-=======
     # Compute deviation for Ma<0.5 (low-speed)
     Ma_0 = 0.5
     beta_g = 90-abs(gauging_angle)
     delta_0 = math.arcsind(math.cosd(gauging_angle) * (1 + (1 - math.cosd(gauging_angle)) * (beta_g / 90) ** 2)) - beta_g
->>>>>>> 7ce24baa
 
     # Compute deviation
     X = (Ma_exit - Ma_0) / (Ma_crit - Ma_0)
@@ -209,35 +177,6 @@
         Flow angle in degrees.
 
     """
-<<<<<<< HEAD
-    # Compute gauging angle
-    gauging_angle = math.arccosd(geometry["A_throat"] / geometry["A_out"])
-
-    # Compute deviation for  Ma<0.5 (low-speed)
-    delta_0 = abs(gauging_angle) - (
-        35.0 + (80.0 - 35.0) / (79.0 - 40.0) * (abs(gauging_angle) - 40.0)
-    )
-
-    # Initialize an empty array to store the results
-    delta = np.empty_like(Ma_exit, dtype=float)
-
-    # Compute deviation for Ma_exit < 0.50 (low-speed)
-    low_speed_mask = Ma_exit < 0.50
-    delta[low_speed_mask] = delta_0
-
-    # Compute deviation for 0.50 <= Ma_exit < Ma_crit
-    medium_speed_mask = (0.50 <= Ma_exit) & (Ma_exit < Ma_crit)
-    delta[medium_speed_mask] = delta_0 / (1 - 0.5 / Ma_crit) * (1 - Ma_exit / Ma_crit)
-
-    # Extrapolate to zero deviation for supersonic flow
-    supersonic_mask = Ma_exit >= Ma_crit
-    delta[supersonic_mask] = 0.00
-
-    # Compute flow angle from deviation
-    beta = abs(gauging_angle) - delta
-
-    return beta
-=======
 
     def _get_ainley_mathieson_interpolant(x):
         x = np.array(x)  # Ensure x is a NumPy array for vectorized operations
@@ -262,7 +201,6 @@
     beta = abs(gauging_angle) - delta
     
     return beta, delta
->>>>>>> 7ce24baa
 
 
 def get_exit_flow_angle_zero_deviation(Ma_exit, Ma_crit, geometry):
@@ -293,121 +231,4 @@
         Flow angle in degrees.
 
     """
-<<<<<<< HEAD
-    return math.arccosd(geometry["A_throat"] / geometry["A_out"])
-
-
-# def get_subsonic_deviation(Ma_exit, Ma_crit_throat, geometry, model):
-#     """
-#     Calculate subsonic relative exit flow angle based on the selected deviation model.
-
-#     Available deviation models:
-
-#     - "aungier": Calculate deviation using the method proposed by :cite:`aungier_turbine_2006`.
-#     - "ainley_mathieson": Calculate deviation using the model proposed by :cite:`ainley_method_1951`.
-#     - "metal_angle": Assume the exit flow angle is given by the gauge angle (zero deviation).
-
-#     Parameters
-#     ----------
-#     deviation_model : str
-#         The deviation model to use (e.g., 'aungier', 'ainley_mathieson', 'zero_deviation').
-#     Ma_exit : float or numpy.array
-#         The exit Mach number.
-#     Ma_crit : float
-#         The critical Mach number (possibly lower than one).
-#     opening_to_pitch : float
-#         The ratio of cascade opening to pitch.
-
-#     Returns
-#     -------
-#     float
-#         The relative exit flow angle including deviation in degrees (subsonic flow only).
-
-#     Raises
-#     ------
-#     ValueError
-#         If an invalid deviation model is provided.
-#     """
-
-
-#     # Function mappings for each deviation model
-#     deviation_model_functions = {
-#         DEVIATION_MODELS[0]: get_exit_flow_angle_aungier,
-#         DEVIATION_MODELS[1]: get_exit_flow_angle_ainley_mathieson,
-#         DEVIATION_MODELS[2]: get_exit_flow_angle_zero_deviation,
-#     }
-
-#     # Evaluate deviation model
-#     if model in deviation_model_functions:
-#         Ma_exit = np.float64(Ma_exit)
-#         beta, delta = deviation_model_functions[model](Ma_exit, Ma_crit_throat, geometry)
-#         return beta
-#     else:
-#         options = ", ".join(f"'{k}'" for k in deviation_model_functions)
-#         raise ValueError(
-#             f"Invalid deviation model: '{model}'. Available options: {options}"
-#         )
-
-
-# def get_exit_flow_angle_aungier(Ma_exit, Ma_crit, geometry):
-#     """
-#     Calculate deviation angle using the method proposed by :cite:`aungier_turbine_2006`.
-#     """
-
-#     def _get_aungier_interpolant(x):
-#         x = np.array(x)  # Ensure x is a NumPy array for vectorized operations
-#         p = 1 - 10 * x**3 + 15 * x**4 - 6 * x**5  # Compute polynomial
-#         p = np.where(x < 0, 1, p)  # Trim to 1 where x < 0
-#         p = np.where(x > 1, 0, p)  # Trim to 0 where x > 1
-#         return p
-
-#     # TODO add equations of Aungier model to docstring
-#     gauging_angle = math.arccosd(geometry["A_throat"]/geometry["A_out"])
-
-#     # Compute deviation for Ma<0.5 (low-speed)
-#     Ma_0 = 0.5
-#     beta_g = 90-abs(gauging_angle)
-#     delta_0 = math.arcsind(math.cosd(gauging_angle) * (1 + (1 - math.cosd(gauging_angle)) * (beta_g / 90) ** 2)) - beta_g
-
-#     # Compute deviation
-#     X = (Ma_exit - Ma_0) / (Ma_crit - Ma_0)
-#     delta = delta_0 * _get_aungier_interpolant(X)
-
-#     # Compute flow angle from deviation
-#     beta = abs(gauging_angle) - delta
-
-#     return beta, delta
-
-
-# def get_exit_flow_angle_ainley_mathieson(Ma_exit, Ma_crit, geometry):
-#     """
-#     Calculate deviation angle using the model proposed by :cite:`ainley_method_1951`.
-#     Equation digitized from Figure 5 of :cite:`ainley_method_1951`.
-#     """
-
-#     def _get_ainley_mathieson_interpolant(x):
-#         x = np.array(x)  # Ensure x is a NumPy array for vectorized operations
-#         p = 1 - x  # Compute polynomial
-#         p = np.where(x < 0, 1, p)  # Trim to 1 where x < 0
-#         p = np.where(x > 1, 0, p)  # Trim to 0 where x > 1
-#         return p
-
-#     # TODO add equations of Ainley-Mathieson to docstring
-#     # TODO Add warning that AM method is inaccurate if gauge_angle>70 and does not make sense if gauge_angle>72
-#     gauging_angle = math.arccosd(geometry["A_throat"]/geometry["A_out"])
-
-#     # Compute deviation for Ma < Ma_0 (low-speed)
-#     Ma_0 = 0.5
-#     delta_0 = abs(gauging_angle) - (35.0 + (80.0 - 35.0) / (79.0 - 40.0) * (abs(gauging_angle) - 40.0))
-
-#     # Compute deviation
-#     X = (Ma_exit - Ma_0) / (Ma_crit - Ma_0)
-#     delta = delta_0 * _get_ainley_mathieson_interpolant(X)
-
-#     # Compute flow angle from deviation
-#     beta = abs(gauging_angle) - delta
-
-#     return beta, delta
-=======
-    return math.arccosd(geometry["A_throat"]/geometry["A_out"]), 0
->>>>>>> 7ce24baa
+    return math.arccosd(geometry["A_throat"]/geometry["A_out"]), 0