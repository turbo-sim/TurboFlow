--- conflicted
+++ resolved
@@ -23,11 +23,8 @@
     convert_numpy_to_python,
     ensure_iterable,
     print_operation_points,
-<<<<<<< HEAD
-    check_lists_match
-=======
     print_simulation_summary,
->>>>>>> 3560f5d3
+	check_lists_match,
 )
 from datetime import datetime
 
@@ -146,15 +143,10 @@
             # Define initial guess
             if i == 0:
                 # Use default initial guess for the first operation point
-<<<<<<< HEAD
                 if initial_guess == None:
                     print("Using default initial guess")
                 else:
                     print("Using user defined initial guess")
-=======
-                initial_guess = None
-                print(f" Using default initial guess")
->>>>>>> 3560f5d3
             else:
                 closest_x, closest_index = find_closest_operation_point(
                     operation_point,
@@ -163,7 +155,7 @@
                 )
                 print(f" Using solution from point {closest_index+1} as initial guess")
                 initial_guess = closest_x
-                
+
             # Compute performance
             solver, results = compute_single_operation_point(
                 operation_point, initial_guess, config
@@ -875,10 +867,7 @@
                 if not np.isclose(sum_fractions, 1, atol=epsilon):
                     raise ValueError(f"Sum of enthalpy_loss_fractions must be 1 (now: {sum_fractions}).")
                     
-<<<<<<< HEAD
-=======
                 print(" Generating heuristic initial guess with given parameters")
->>>>>>> 3560f5d3
                 initial_guess = self.compute_heuristic_initial_guess(
                     enthalpy_loss_fractions, eta_tt, eta_ts, Ma_crit
                 )
@@ -919,12 +908,7 @@
                                 f"{valid_keys_2} \n" 
                                 f"{valid_keys_3} \n")
         
-<<<<<<< HEAD
         elif initial_guess == None:
-=======
-        elif initial_guess is None:
-            print(" Generating heuristic initial guess with default parameters")
->>>>>>> 3560f5d3
             enthalpy_loss_fractions = np.full(number_of_cascades, 1 / number_of_cascades)
             eta_tt = 0.9
             eta_ts = 0.8
