import numpy as np
import pandas as pd
from scipy import optimize
import CoolProp as CP
from ..properties import FluidCoolProp_2Phase
from ..math import smooth_max, sind, cosd, tand
from . import loss_model as lm
from . import deviation_model as dm
from scipy.optimize._numdiff import approx_derivative

from .. import math

from ..utilities import add_string_to_keys


# Keys of the information that should be stored in results
KEYS_KINEMATIC = [
    "u",
    "v",
    "v_m",
    "v_t",
    "alpha",
    "w",
    "w_m",
    "w_t",
    "beta",
]

KEYS_PROPS_STATIC = ["p", "T", "h", "s", "d", "Z", "a", "mu", "k", "cp", "cv", "gamma"]
KEYS_PROPS_STAG_ABS = [f"{key}0" for key in KEYS_PROPS_STATIC]
KEYS_PROPS_STAG_REL = [f"{key}0rel" for key in KEYS_PROPS_STATIC]
KEYS_LOSSES = lm.KEYS_LOSSES

KEYS_PLANE = (
    KEYS_KINEMATIC
    + KEYS_PROPS_STATIC
    + KEYS_PROPS_STAG_ABS
    + KEYS_PROPS_STAG_REL
    + KEYS_LOSSES
    + [
        "Ma",
        "Ma_rel",
        "Re",
        "mass_flow",
        "rothalpy",
        "blockage",
    ]
)


KEYS_CASCADE = [
    "loss_total",
    "loss_profile",
    "loss_clearance",
    "loss_secondary",
    "loss_trailing",
    "loss_incidence",
    "dh_s",
    "Ma_crit",
    "m_crit",
    "incidence",
    "density_correction",
]


def evaluate_cascade_series(
    variables_values,
    boundary_conditions,
    geometry,
    fluid,
    model_options,
    reference_values,
):
    # TODO: Create dictionary of independent variables
    # variables = dict(zip(keys, values))

    # Load variables
    number_of_cascades = geometry["number_of_cascades"]
    h0_in = boundary_conditions["h0_in"]
    s_in = boundary_conditions["s_in"]
    alpha_in = boundary_conditions["alpha_in"]
    angular_speed = boundary_conditions["omega"]

    # Load reference_values
    h_out_s = reference_values["h_out_s"]  # FIXME: bad plaement of h_out_s variable?
    v0 = reference_values["v0"]
    s_range = reference_values["s_range"]
    s_min = reference_values["s_min"]
    angle_range = reference_values["angle_range"]
    angle_min = reference_values["angle_min"]

    # Initialize results structure
    results = {}
    df = pd.DataFrame(columns=KEYS_PLANE)
    results["plane"] = df
    df = pd.DataFrame(columns=KEYS_CASCADE)
    results["cascade"] = df

    # initialize residual arrays
    # residuals_values = np.array([])
    # residuals_keys = np.array([])
    residuals = {}

    # Define degrees of freedom #FIXME: independant variables could be handled differently
    # TODO: Use dictionary for input variables
    n_dof = 5
    n_dof_crit = 3
    variables_actual = variables_values[0 : n_dof * number_of_cascades + 1]
    variables_critical = variables_values[n_dof * number_of_cascades + 1 :]
    v_in = variables_actual[0] * v0
    variables_actual = np.delete(variables_actual, 0)

    # Rename turbine inlet velocity
    # v_in = variables["v_in"] * v0

    for i in range(number_of_cascades):
        # Update angular speed
        angular_speed_cascade = angular_speed * (i % 2)

        # update geometry for current cascade #FIXME for new geometry model
        geometry_cascade = {
            key: values[i]
            for key, values in geometry.items()
            if key not in ["number_of_cascades", "number_of_stages"]
        }

        # Rename independant variables #FIXME: independant variables could be handled differently
        variables_actual_cascade = variables_actual[i * n_dof : (i + 1) * n_dof]
        variables_critical_cascade = variables_critical[
            i * n_dof_crit : (i + 1) * n_dof_crit
        ]
        w_throat = variables_actual_cascade[0] * v0
        w_out = variables_actual_cascade[1] * v0
        s_throat = variables_actual_cascade[2] * s_range + s_min
        s_out = variables_actual_cascade[3] * s_range + s_min
        beta_out = variables_actual_cascade[4] * angle_range + angle_min
        v_crit_in = variables_critical_cascade[0]
        w_crit_out = variables_critical_cascade[1]
        s_crit_out = variables_critical_cascade[2]

        # cascade = '_'+str(i+1)
        # w_throat = variables["w_throat"+cascade] * v0
        # w_out = variables["w_out"+cascade] * v0
        # s_throat = variables["s_throat"+cascade] * s_range + s_min
        # s_out = variables["s_out"+cascade] * s_range + s_min
        # beta_out = variables["beta_out"+cascade] * angle_range + angle_min
        # v_crit_in = variables["v*_in"+cascade]
        # w_crit_out = variables["w*_out"+cascade]
        # s_crit_out = variables["s*_out"+cascade]

        # Evaluate current cascade
        cascade_inlet_input = {
            "h0": h0_in,
            "s": s_in,
            "alpha": alpha_in,
            "v": v_in,
        }
        cascade_throat_input = {"w": w_throat, "s": s_throat}
        cascade_exit_input = {
            "w": w_out,
            "beta": beta_out,
            "s": s_out,
        }
        critical_cascade_input = {
            "v*_in": v_crit_in,
            "w*_out": w_crit_out,
            "s*_out": s_crit_out,
        }
        cascade_residuals = evaluate_cascade(
            cascade_inlet_input,
            cascade_throat_input,
            cascade_exit_input,
            critical_cascade_input,
            fluid,
            geometry_cascade,
            angular_speed_cascade,
            results,
            model_options,
            reference_values,
        )

        # Add cascade residuals to residual arrays
        # residuals_values = np.concatenate((residuals_values, cascade_residual_values))
        # residuals_keys = np.concatenate((residuals_keys, cascade_residual_keys))
        cascade_residuals = {
            f"{key}_{i+1}": val for key, val in cascade_residuals.items()
        }
        residuals.update(cascade_residuals)

        # Calculate input of next cascade (Assume no change in density)
        if i != number_of_cascades - 1:
            (
                h0_in,
                s_in,
                alpha_in,
                v_in,
            ) = evaluate_inter_cascade_space(
                results["plane"]["h0"].values[-1],
                results["plane"]["v_m"].values[-1],
                results["plane"]["v_t"].values[-1],
                results["plane"]["d"].values[-1],
                fluid,
                geometry_cascade["radius_mean_out"],
                geometry_cascade["A_out"],
                geometry["radius_mean_in"][i + 1],
                geometry["A_in"][i + 1],
            )

    # Add exit pressure error to residuals
    p_calc = results["plane"]["p"].values[-1]
    p_error = (p_calc - boundary_conditions["p_out"]) / boundary_conditions["p0_in"]
    residuals["p_out"] = p_error
    # residuals_values = np.append(residuals_values, p_error)
    # residuals_keys = np.append(residuals_keys, "p_out")

    # Calculation of overall performance
    p = results["plane"]["p"].values
    p0 = results["plane"]["p0"].values
    h0 = results["plane"]["h0"].values
    v_out = results["plane"]["v"].values[-1]
    u_out = results["plane"]["u"].values[-1]
    mass_flow = results["plane"]["mass_flow"].values[-1]
    exit_flow_angle = results["plane"]["alpha"].values[-1]
    PR_tt = p0[0] / p[-1]
    PR_ts = p0[0] / p0[-1]
    h0_in = h0[0]
    h0_out = h0[-1]
    efficiency_tt = (h0_in - h0_out) / (h0_in - h_out_s - 0.5 * v_out**2)
    efficiency_ts = (h0_in - h0_out) / (h0_in - h_out_s)
    efficiency_ts_drop_kinetic = 0.5 * v_out**2 / (h0_in - h_out_s)
    efficiency_ts_drop_losses = 1.0 - efficiency_ts - efficiency_ts_drop_kinetic
    power = mass_flow * (h0_in - h0_out)
    torque = power / angular_speed

    # Creating the 'overall' dictionary using a dictionary comprehension
    results["overall"] = {
        "PR_tt": PR_tt,
        "PR_ts": PR_ts,
        "mass_flow_rate": mass_flow,
        "efficiency_tt": efficiency_tt,
        "efficiency_ts": efficiency_ts,
        "efficiency_ts_drop_kinetic": efficiency_ts_drop_kinetic,
        "efficiency_ts_drop_losses": efficiency_ts_drop_losses,
        "power": power,
        "torque": torque,
        "angular_speed": angular_speed,
        "exit_flow_angle": exit_flow_angle,
        "exit_velocity": v_out,
        "spouting_velocity": v0,
        "last_blade_velocity": u_out,
        "blade_jet_ratio": u_out / v0,
        "h0_in": h0_in,
        "h0_out": h0_out,
        "h_out_s": h_out_s,
    }

    # Additional calculations
    loss_fractions = calculate_efficiency_drop_fractions(
        results, number_of_cascades, reference_values
    )
    results["cascade"] = pd.concat([results["cascade"], loss_fractions], axis=1)
    # results["loss_fractions"] = loss_fractions

    # Add stage results to the results tructure
    if geometry["number_of_stages"] != 0:
        stage_results = calculate_stage_parameters(
            geometry["number_of_stages"], results["plane"]
        )
        results["stage"] = pd.DataFrame(stage_results)

    return residuals, results


def evaluate_cascade(
    cascade_inlet_input,
    cascade_throat_input,
    cascade_exit_input,
    critical_cascade_input,
    fluid,
    geometry,
    angular_speed,
    results,
    model_options,
    reference_values,
):
    # Define model options
    # TODO Add warnings that some settings have been assumed. This is a dangerous silent behavior as it is now
    # TODO It would make sense to define default values for these options at a higher level, for instance after processing the configuration file
    # TODO an advantage of the approach above is that it is possible to print a warning that will not be shown for each iteration of the solvers
    # loss_model = model_options.get("loss_model", "benner")
    # choking_condition = model_options.get("choking_condition", "deviation")
    # deviation_model = model_options.get("deviation_model", "aungier")
    loss_model = model_options["loss_model"]
    choking_condition = model_options["choking_condition"]
    deviation_model = model_options["deviation_model"]

    # Load reference values
    mass_flow_reference = reference_values["mass_flow_ref"]

    # Evaluate inlet plane
    inlet_plane = evaluate_inlet(cascade_inlet_input, fluid, geometry, angular_speed)

    # Evaluate throat plane
    # TODO discuss how to model the effect of "displacement_thickness" correctly
    # TODO only at the throat, at the throat and the exit plane?
    # TODO involve Simone
    # TODO model does not converge if zero blade blockage at the exit plane. Why? Discontinuity?
    cascade_throat_input["rothalpy"] = inlet_plane["rothalpy"]
    cascade_throat_input["beta"] = geometry["metal_angle_te"]
    throat_plane, _ = evaluate_exit(
        cascade_throat_input,
        fluid,
        geometry,
        inlet_plane,
        angular_speed,
        model_options["throat_blockage"],
        loss_model,
    )

    # Evaluate exit plane
    cascade_exit_input["rothalpy"] = inlet_plane["rothalpy"]
    exit_plane, loss_dict = evaluate_exit(
        cascade_exit_input,
        fluid,
        geometry,
        inlet_plane,
        angular_speed,
        model_options["throat_blockage"],
        loss_model,
    )
<<<<<<< HEAD

    # Evaluate isentropic enthalpy change
    props_is = fluid.get_props(CP.PSmass_INPUTS, exit_plane["p"], inlet_plane["s"])
    dh_is = exit_plane["h"] - props_is["h"]

    # Evaluate critical state
    # TODO: Pass x_crit as dicitonary to evaluate_lagrangian_gradient?
=======
    results["plane"].loc[len(results["plane"])] = exit_plane

    # Add loss coefficient error to residual array
    # residuals_cascade = np.concatenate(
    #     (residuals_cascade, [throat_plane["Y_err"], exit_plane["Y_err"]])
    # )
    # keys_cascade = np.concatenate((keys_cascade, ["Y_err_throat", "Y_err_exit"]))
    residuals["Y_err_throat"] = throat_plane["Y_err"]
    residuals["Y_err_exit"] = exit_plane["Y_err"]


    # Add mass flow rate error
    m_error_throat = inlet_plane["mass_flow"] - throat_plane["mass_flow"]
    m_error_exit = inlet_plane["mass_flow"] - exit_plane["mass_flow"]

    # residuals_m = np.array([m_error_throat, m_error_exit]) / m_ref
    # residuals_cascade = np.concatenate((residuals_cascade, residuals_m))
    # keys_cascade = np.concatenate((keys_cascade, ["m_err_throat", "m_err_exit"]))
    residuals["m_err_throat"] = m_error_throat / m_ref
    residuals["m_err_exit"] = m_error_exit / m_ref

    # Calculate critical state
>>>>>>> 8e632736
    critical_cascade_input["h0_in"] = cascade_inlet_input["h0"]
    critical_cascade_input["s_in"] = cascade_inlet_input["s"]
    critical_cascade_input["alpha_in"] = cascade_inlet_input["alpha"]
    x_crit = np.array(
        [
            critical_cascade_input["v*_in"],
            critical_cascade_input["w*_out"],
            critical_cascade_input["s*_out"],
        ]
    )
    residuals_critical, critical_state = get_critical_residuals(
        x_crit,
        critical_cascade_input,
        fluid,
        geometry,
        angular_speed,
        model_options,
        reference_values,
    )

    # Function mappings for each choking condition
    choking_functions = {
        "deviation": lambda: calculate_deviation_equation(
            geometry, critical_state, throat_plane, exit_plane, deviation_model
        ),
        "mach_critical": lambda: calculate_mach_equation(
            critical_state["Ma_rel"], exit_plane["Ma_rel"], throat_plane["Ma_rel"]
        ),
        "mach_unity": lambda: calculate_mach_equation(
            1.00, exit_plane["Ma_rel"], throat_plane["Ma_rel"]
        ),
    }

    # Evaluate the choking condition equation
    if choking_condition in choking_functions:
        choking_residual, density_correction = choking_functions[choking_condition]()
    else:
        options = ", ".join(f"'{k}'" for k in choking_functions.keys())
        raise ValueError(
            f"Invalid choking_condition: '{choking_condition}'. Available options: {options}"
        )

    # Create dictionary with equation residuals
    mass_error_throat = inlet_plane["mass_flow"] - throat_plane["mass_flow"]
    mass_error_exit = inlet_plane["mass_flow"] - exit_plane["mass_flow"]
    residuals = {
        "loss_error_throat": throat_plane["loss_error"],
        "loss_error_exit": exit_plane["loss_error"],
        "mass_error_throat": mass_error_throat / mass_flow_reference,
        "mass_error_exit": mass_error_exit / mass_flow_reference,
        **residuals_critical,
        choking_condition: choking_residual,
    }

    # Return plane data in dataframe
    # TODO: add critical state as another plane?
    planes = [inlet_plane, throat_plane, exit_plane]
    for plane in planes:
        results["plane"].loc[len(results["plane"])] = plane

    # Return cascade data in dataframe
    # TODO: how much critical point data do we want to retrieve?
    cascade_data = {
        **loss_dict,
        "dh_s": dh_is,
        "Ma_crit": critical_state["Ma_rel"],
        "m_crit": critical_state["mass_flow"],
        "incidence": inlet_plane["beta"] - geometry["metal_angle_le"],
        "density_correction": density_correction,
    }
    results["cascade"].loc[len(results["cascade"])] = cascade_data

    return residuals


def evaluate_inlet(cascade_inlet_input, fluid, geometry, angular_speed):
    # Load cascade inlet input
    h0 = cascade_inlet_input["h0"]
    s = cascade_inlet_input["s"]
    v = cascade_inlet_input["v"]
    alpha = cascade_inlet_input["alpha"]

    # Load geometry
    radius = geometry["radius_mean_in"]
    chord = geometry["chord"]
    area = geometry["A_in"]

    # Calculate velocity triangles
    blade_speed = radius * angular_speed
    velocity_triangle = evaluate_velocity_triangle_in(blade_speed, v, alpha)
    w = velocity_triangle["w"]
    w_m = velocity_triangle["w_m"]

    # Calculate static properties
    h = h0 - 0.5 * v**2
    static_properties = fluid.get_props(CP.HmassSmass_INPUTS, h, s)
    rho = static_properties["d"]
    mu = static_properties["mu"]
    a = static_properties["a"]

    # Calculate stagnation properties
    stagnation_properties = fluid.get_props(CP.HmassSmass_INPUTS, h0, s)
    stagnation_properties = add_string_to_keys(stagnation_properties, "0")

    # Calculate relative stagnation properties
    h0_rel = h + 0.5 * w**2
    relative_stagnation_properties = fluid.get_props(CP.HmassSmass_INPUTS, h0_rel, s)
    relative_stagnation_properties = add_string_to_keys(
        relative_stagnation_properties, "0_rel"
    )

    # Calculate mach, reynolds and mass flow rate for cascade inlet
    Ma = v / a
    Ma_rel = w / a
    Re = rho * w * chord / mu
    m = rho * w_m * area
    rothalpy = h0_rel - 0.5 * blade_speed**2

    # Store results in dictionary
    plane = {
        **velocity_triangle,
        **static_properties,
        **stagnation_properties,
        **relative_stagnation_properties,
        **{key: np.nan for key in KEYS_LOSSES},
        "Ma": Ma,
        "Ma_rel": Ma_rel,
        "Re": Re,
        "mass_flow": m,
        "rothalpy": rothalpy,
        "blockage": np.nan,
    }

    return plane


def evaluate_exit(
    cascade_exit_input,
    fluid,
    geometry,
    inlet_plane,
    angular_speed,
    blockage,
    loss_model,
):
    # Load cascade exit variables
    w = cascade_exit_input["w"]
    beta = cascade_exit_input["beta"]
    s = cascade_exit_input["s"]
    rothalpy = cascade_exit_input["rothalpy"]

    # Load geometry
    radius = geometry["radius_mean_out"]
    area = geometry[
        "A_out"
    ]  # TODO: we should have flexibility to specify the throat area
    chord = geometry["chord"]
    opening = geometry["opening"]

    # Calculate velocity triangles
    blade_speed = angular_speed * radius
    velocity_triangle = evaluate_velocity_triangle_out(blade_speed, w, beta)
    v = velocity_triangle["v"]
    w_m = velocity_triangle["w_m"]

    # Calculate static properties
    h = rothalpy + 0.5 * blade_speed**2 - 0.5 * w**2
    static_properties = fluid.get_props(CP.HmassSmass_INPUTS, h, s)
    rho = static_properties["d"]
    mu = static_properties["mu"]
    a = static_properties["a"]

    # Calculate stagnation properties
    h0 = h + 0.5 * v**2
    stagnation_properties = fluid.get_props(CP.HmassSmass_INPUTS, h0, s)
    stagnation_properties = add_string_to_keys(stagnation_properties, "0")

    # Calculate relatove stagnation properties
    h0_rel = h + 0.5 * w**2
    relative_stagnation_properties = fluid.get_props(CP.HmassSmass_INPUTS, h0_rel, s)
    relative_stagnation_properties = add_string_to_keys(
        relative_stagnation_properties, "0_rel"
    )

    # Calculate mach, reynolds and mass flow rate for cascade inlet
    Ma = v / a
    Ma_rel = w / a
    Re = rho * w * chord / mu
    rothalpy = (
        h0_rel - 0.5 * blade_speed**2
    )  # TODO: is it necessary? See calculations above

    # Compute mass flow rate
    blockage_factor = calculate_throat_blockage(blockage, Re, chord, opening)
    mass_flow = rho * w_m * area * (1 - blockage_factor)

    # Evaluate loss coefficient
    # TODO: why not give all variables to the loss model?
    # Introduce safeguard to prevent negative values for Re and Ma
    # Useful to avoid invalid operations during convergence
    min_val = 1e-3
    loss_model_input = {
        "geometry": geometry,
        "loss_model": loss_model,
        "flow": {
            "p0_rel_in": inlet_plane["p0_rel"],
            "p0_rel_out": relative_stagnation_properties["p0_rel"],
            "p_in": inlet_plane["p"],
            "p_out": static_properties["p"],
            "beta_out": beta,
            "beta_in": inlet_plane["beta"],
            "Ma_rel_in": max(min_val, inlet_plane["Ma_rel"]),
            "Ma_rel_out": max(min_val, Ma_rel),
            "Re_in": max(min_val, inlet_plane["Re"]),
            "Re_out": max(min_val, Re),
            "gamma_out": static_properties["gamma"],
        },
    }

    # Compute loss coefficient from loss model
    loss_dict = lm.evaluate_loss_model(loss_model, loss_model_input)

    # Store results in dictionary
    plane = {
        **velocity_triangle,
        **static_properties,
        **stagnation_properties,
        **relative_stagnation_properties,
        **loss_dict,
        "Ma": Ma,
        "Ma_rel": Ma_rel,
        "Re": Re,
        "mass_flow": mass_flow,
        "displacement_thickness": np.nan,  # Not relevant for exit/throat plane
        "rothalpy": rothalpy,
        "blockage": blockage_factor,
    }

    return plane, loss_dict


def get_critical_residuals(
    x_crit,
    critical_cascade_input,
    fluid,
    geometry,
    angular_speed,
    model_options,
    reference_values,
):
    """
    Evaluate the gradient of the Lagrange function of the critical mass flow rate function.

    The function assumes specific structures in the critical_cascade_data dictionary.
    Please ensure the required keys are present for accurate evaluation.

    This function evaluates the gradient of the Lagrange function of the critical mass flow rate function.
    It calculates the Lagrange multipliers explicitly and returns the residuals of the Lagrange gradient.


    Parameters
    ----------
        x (numpy.ndarray): Array containing [v_in*, V_throat*, s_throat*].
        critical_cascade_data (dict): Dictionary containing critical cascade data.

    Returns
    -------
    numpy.ndarray:
        Residuals of the Lagrange function.

    """

    # Load reference values
    mass_flow_ref = reference_values["mass_flow_ref"]

    # Define critical state dictionary to store information
    critical_state = {}

    # Evaluate the current cascade at critical conditions
    f0 = evaluate_critical_cascade(
        x_crit,
        critical_cascade_input,
        fluid,
        geometry,
        angular_speed,
        critical_state,
        model_options,
        reference_values,
    )

    # Evaluate the Jacobian of the evaluate_critical_cascade function
    J = compute_critical_cascade_jacobian(
        x_crit,
        critical_cascade_input,
        fluid,
        geometry,
        angular_speed,
        critical_state,
        model_options,
        reference_values,
        f0,
    )

    # Rename gradients
    a11, a12, a21, a22, b1, b2 = (
        J[1, 0],
        J[2, 0],
        J[1, 1 + 1],
        J[2, 1 + 1],
        -1 * J[0, 0],
        -1 * J[0, 1 + 1],
    )  # For isentropic

    # Calculate the Lagrange multipliers explicitly
    l1 = (a22 * b1 - a12 * b2) / (a11 * a22 - a12 * a21)
    l2 = (a11 * b2 - a21 * b1) / (a11 * a22 - a12 * a21)

    # Evaluate the last equation
    df, dg1, dg2 = J[0, 2 - 1], J[1, 2 - 1], J[2, 2 - 1]  # for isentropic
    grad = (df + l1 * dg1 + l2 * dg2) / mass_flow_ref

    # Return last 3 equations of the Lagrangian gradient (df/dx2+l1*dg1/dx2+l2*dg2/dx2 and g1, g2)
    g = f0[1:]  # The two constraints
    residual_values = np.insert(g, 0, grad)
    residual_keys = ["L*", "m*", "Y*"]
    residuals_critical = dict(zip(residual_keys, residual_values))

    return residuals_critical, critical_state


def evaluate_critical_cascade(
    x_crit,
    critical_cascade_input,
    fluid,
    geometry,
    angular_speed,
    critical_state,
    model_options,
    reference_values,
):
    # Define model options
    loss_model = model_options["loss_model"]

    # Load reference values
    mass_flow_ref = reference_values["mass_flow_ref"]
    v0 = reference_values["v0"]
    s_range = reference_values["s_range"]
    s_min = reference_values["s_min"]

    # Load geometry
    theta_out = geometry["metal_angle_te"]

    # Load input for critical cascade
    # TODO: use dictionary for input variables, not array indices
    # TODO: variables passed should already scaled as in evaluate_cascade()?
    s_in = critical_cascade_input["s_in"]
    h0_in = critical_cascade_input["h0_in"]
    alpha_in = critical_cascade_input["alpha_in"]
    v_in, w_throat, s_throat = (
        x_crit[0] * v0,
        x_crit[1] * v0,
        x_crit[2] * s_range + s_min,
    )

    # Evaluate inlet plane
    critical_inlet_input = {
        "v": v_in,
        "s": s_in,
        "h0": h0_in,
        "alpha": alpha_in,
    }
    inlet_plane = evaluate_inlet(critical_inlet_input, fluid, geometry, angular_speed)

    # Evaluate throat plane
    critical_exit_input = {
        "w": w_throat,
        "s": s_throat,
        "beta": theta_out,
        "rothalpy": inlet_plane["rothalpy"],
    }

    throat_plane, loss_dict = evaluate_exit(
        critical_exit_input,
        fluid,
        geometry,
        inlet_plane,
        angular_speed,
        model_options["throat_blockage"],
        loss_model,
    )

    # Add residuals
    residuals = np.array(
        [
            (inlet_plane["mass_flow"] - throat_plane["mass_flow"]) / mass_flow_ref,
            throat_plane["loss_error"],
        ]
    )

    critical_state["mass_flow"] = throat_plane["mass_flow"]
    critical_state["Ma_rel"] = throat_plane["Ma_rel"]
    critical_state["d"] = throat_plane["d"]

    output = np.insert(residuals, 0, throat_plane["mass_flow"])

    return output


def compute_critical_cascade_jacobian(
    x,
    critical_cascade_input,
    fluid,
    geometry,
    angular_speed,
    critical_state,
    model_options,
    reference_values,
    f0,
):
    eps = 1e-3 * x
    J = approx_derivative(
        evaluate_critical_cascade,
        x,
        method="2-point",
        f0=f0,
        abs_step=eps,
        args=(
            critical_cascade_input,
            fluid,
            geometry,
            angular_speed,
            critical_state,
            model_options,
            reference_values,
        ),
    )

    return J


def evaluate_velocity_triangle_in(u, v, alpha):
    """
    Compute the velocity triangle at the inlet of the cascade.

    Args:
        u (float): Blade speed.
        v (float): Absolute velocity.
        alpha (float): Absolute flow angle (in radians).

    Returns:
        dict: Dictionary containing the following properties:
            u (float): Blade velocity.
            v (float): Absolute velocity.
            v_m (float): Meridional component of absolute velocity.
            v_t (float): Tangential component of absolute velocity.
            alpha (float): Absolute flow angle.
            w (float): Relative velocity magnitude.
            w_m (float): Meridional component of relative velocity.
            w_t (float): Tangential component of relative velocity.
            beta (float): Relative flow angle (in radians).
    """

    # Absolute velocities
    v_t = v * math.sind(alpha)
    v_m = v * math.cosd(alpha)

    # Relative velocities
    w_t = v_t - u
    w_m = v_m
    w = np.sqrt(w_t**2 + w_m**2)

    # Relative flow angle
    beta = math.arctand(w_t / w_m)

    # Store in dict
    vel_in = {
        "u": u,
        "v": v,
        "v_m": v_m,
        "v_t": v_t,
        "alpha": alpha,
        "w": w,
        "w_m": w_m,
        "w_t": w_t,
        "beta": beta,
    }

    return vel_in


def evaluate_velocity_triangle_out(u, w, beta):
    """
    Compute the velocity triangle at the outlet of the cascade.

    Args:
        u (float): Blade speed.
        w (float): Relative velocity.
        beta (float): Relative flow angle (in radians).

    Returns:
        dict: Dictionary containing the following properties:
            u (float): Blade velocity.
            v (float): Absolute velocity.
            v_m (float): Meridional component of absolute velocity.
            v_t (float): Tangential component of absolute velocity.
            alpha (float): Absolute flow angle (in radians).
            w (float): Relative velocity magnitude.
            w_m (float): Meridional component of relative velocity.
            w_t (float): Tangential component of relative velocity.
            beta (float): Relative flow angle.
    """

    # Relative velocities
    w_t = w * math.sind(beta)
    w_m = w * math.cosd(beta)

    # Absolute velocities
    v_t = w_t + u
    v_m = w_m
    v = np.sqrt(v_t**2 + v_m**2)

    # Absolute flow angle
    alpha = math.arctand(v_t / v_m)

    # Store in dict
    vel_out = {
        "u": u,
        "v": v,
        "v_m": v_m,
        "v_t": v_t,
        "alpha": alpha,
        "w": w,
        "w_m": w_m,
        "w_t": w_t,
        "beta": beta,
    }

    return vel_out


def evaluate_inter_cascade_space(
    h0_exit, v_m_exit, v_t_exit, rho_exit, fluid, r_out, a_out, r_in, a_in
):
    """
    Function that calculates the inlet condition of the next cascade based on the exit state of the previous cascade
    """

    h0_in = h0_exit
    v_t_in = v_t_exit * r_out / r_in
    v_m_in = v_m_exit * a_out / a_in
    v_in = np.sqrt(v_t_in**2 + v_m_in**2)
    alpha_in = math.arctand(v_t_in / v_m_in)
    h_in = h0_in - 0.5 * v_in**2
    rho_in = rho_exit
    stagnation_properties = fluid.get_props(CP.DmassHmass_INPUTS, rho_in, h_in)
    s_in = stagnation_properties["s"]

    return h0_in, s_in, alpha_in, v_in


def calculate_mach_equation(Ma_crit, Ma_exit, Ma_throat, alpha=-100):
    # Mach number at the throat cannot be higher than Ma_crit
    # Smooth maximum prevents slop discontinuity at the switch
    Ma_array = np.array([Ma_crit, Ma_exit])
    Ma_target = smooth_max(Ma_array, method="boltzmann", alpha=alpha)

    # Retrieve residual for current solution
    res = Ma_throat - Ma_target

    # No density correction required in this model
    density_correction = np.nan

    return res, density_correction


def calculate_deviation_equation(
    geometry, critical_state, throat_plane, exit_plane, deviation_model
):
    # Load cascade geometry
    area = geometry["A_out"]
    opening = geometry["opening"]
    pitch = geometry["pitch"]

    # Load calculated critical condition
    m_crit = critical_state["mass_flow"]
    Ma_crit = critical_state["Ma_rel"]

    # Load throat plane data
    # Ma_throat = throat_plane["Ma_rel"]
    # blockage = exit_plane["blockage"] # Should blockage be at the throat?

    # Load exit plane
    Ma = exit_plane["Ma_rel"]
    rho = exit_plane["d"]
    w = exit_plane["w"]
    beta = exit_plane["beta"]
    blockage = exit_plane["blockage"]

    # Compute exit flow angle
    # TODO: discuss if it should be Ma_throat or Ma_exit -> Ma_throat fails
    if Ma <= Ma_crit:
        density_correction = np.nan
        beta_model = dm.get_subsonic_deviation(
            Ma, Ma_crit, opening / pitch, deviation_model
        )
    else:
        density_correction = throat_plane["d"] / critical_state["d"]
        beta_model = math.arccosd(
            m_crit / rho / w / area / blockage * density_correction
        )  # Density correction needed above critical condition to fix numerical error caused by nested finite differences

    # Compute error of guessed beta and deviation model
    residual = math.cosd(beta_model) - math.cosd(beta)

    return residual, density_correction


def calculate_throat_blockage(throat_blockage, Re, chord, opening):
    """
    Calculate the blockage factor at the throat based on specified method

    Parameters:
    - throat_blockage: Can be a string for a model name ('flat_plate_turbulent'),
                       a numeric value between 0 and 1, or None.
    - Re: Reynolds number, used if throat_blockage is 'flat_plate_turbulent'.
    - chord: Chord length, used if throat_blockage is 'flat_plate_turbulent'.
    - opening: Throat opening size, used to calculate the blockage factor.

    Returns:
    - blockage_factor: The calculated blockage factor.

    Raises:
    - ValueError: If throat_blockage is an invalid option.
    """

    if throat_blockage == "flat_plate_turbulent":
        displacement_thickness = 0.048 / Re ** (1 / 5) * 0.9 * chord
        blockage_factor = 2 * displacement_thickness / opening

    elif isinstance(throat_blockage, (float, int)) and 0 <= throat_blockage <= 1:
        blockage_factor = throat_blockage

    elif throat_blockage is None:
        blockage_factor = 0.00

    else:
        raise ValueError(
            f"Invalid throat blockage option: '{throat_blockage}'. "
            "Valid options are 'flat_plate_turbulent', a numeric value between 0 and 1, or None."
        )

    return blockage_factor


def calculate_efficiency_drop_fractions(results, number_of_cascades, reference_values):
    """
    Calculate efficiency penalty for each loss component.

    Args:
        results (dict): The data for the cascades.

    Returns:
        pd.DataFrame: A DataFrame containing efficiency drop fractions.
    """
    # Load parameters
    h_out_s = reference_values["h_out_s"]
    h0_in = results["plane"]["h0"].values[0]
    h_out = results["plane"]["h"].values[-1]
    v_out = results["plane"]["v"].values[-1]
    cascade = results["cascade"]

    # Compute a correction factor due to re-heating effect
    dhs_total = h_out - h_out_s
    dhs_sum = cascade["dh_s"].sum()
    correction = dhs_total / dhs_sum

    # Initialize DataFrame
    loss_types = ["profile", "incidence", "secondary", "clearance", "trailing"]
    breakdown = pd.DataFrame(columns=[f"efficiency_drop_{type}" for type in loss_types])

    # Loss breakdown in each cascade
    for i in range(number_of_cascades):
        # Construct column names dynamically based on loss_types
        col_names = [f"loss_{type}" for type in loss_types]

        # Retrieve values for each specified column and compute the fractions
        fracs = cascade.loc[i, col_names] / cascade.loc[i, "loss_total"]
        dh_s = cascade["dh_s"][i]
        efficiency_drop = correction * dh_s / (h0_in - h_out_s)

        # Append efficiency drop breakdown
        breakdown.loc[len(breakdown)] = (fracs * efficiency_drop).values

    return breakdown


def calculate_stage_parameters(number_of_stages, planes):
    """
    Calculate parameters relevant for the whole stage, e.g. reaction.

    Args:
        cascades_data (dict): The data for the cascades.

    Returns:
        None
    """

    h_vec = planes["h"].values

    # Degree of reaction
    R = np.zeros(number_of_stages)

    for i in range(number_of_stages):
        h1 = h_vec[i * 6]
        h2 = h_vec[i * 6 + 2]
        h3 = h_vec[i * 6 + 5]
        R[i] = (h2 - h3) / (h1 - h3)

    stages = {"R": R}

    return stages<|MERGE_RESOLUTION|>--- conflicted
+++ resolved
@@ -328,7 +328,6 @@
         model_options["throat_blockage"],
         loss_model,
     )
-<<<<<<< HEAD
 
     # Evaluate isentropic enthalpy change
     props_is = fluid.get_props(CP.PSmass_INPUTS, exit_plane["p"], inlet_plane["s"])
@@ -336,30 +335,6 @@
 
     # Evaluate critical state
     # TODO: Pass x_crit as dicitonary to evaluate_lagrangian_gradient?
-=======
-    results["plane"].loc[len(results["plane"])] = exit_plane
-
-    # Add loss coefficient error to residual array
-    # residuals_cascade = np.concatenate(
-    #     (residuals_cascade, [throat_plane["Y_err"], exit_plane["Y_err"]])
-    # )
-    # keys_cascade = np.concatenate((keys_cascade, ["Y_err_throat", "Y_err_exit"]))
-    residuals["Y_err_throat"] = throat_plane["Y_err"]
-    residuals["Y_err_exit"] = exit_plane["Y_err"]
-
-
-    # Add mass flow rate error
-    m_error_throat = inlet_plane["mass_flow"] - throat_plane["mass_flow"]
-    m_error_exit = inlet_plane["mass_flow"] - exit_plane["mass_flow"]
-
-    # residuals_m = np.array([m_error_throat, m_error_exit]) / m_ref
-    # residuals_cascade = np.concatenate((residuals_cascade, residuals_m))
-    # keys_cascade = np.concatenate((keys_cascade, ["m_err_throat", "m_err_exit"]))
-    residuals["m_err_throat"] = m_error_throat / m_ref
-    residuals["m_err_exit"] = m_error_exit / m_ref
-
-    # Calculate critical state
->>>>>>> 8e632736
     critical_cascade_input["h0_in"] = cascade_inlet_input["h0"]
     critical_cascade_input["s_in"] = cascade_inlet_input["s"]
     critical_cascade_input["alpha_in"] = cascade_inlet_input["alpha"]
@@ -900,6 +875,35 @@
     return vel_out
 
 
+def evaluate_loss_model(loss_model_input, is_throat=False):
+    """
+    Evaluate the loss according to both loss correlation and definition.
+    Return the loss coefficient, error, and breakdown of losses.
+
+    Args:
+        cascade_data (dict): Data for the cascade.
+
+    Returns:
+        tuple: A tuple containing the loss coefficient, error, and additional information.
+    """
+    # Load necessary parameters
+    lossmodel = loss_model_input["loss_model"]
+    p0rel_in = loss_model_input["flow"]["p0_rel_in"]
+    p0rel_out = loss_model_input["flow"]["p0_rel_out"]
+    p_out = loss_model_input["flow"]["p_out"]
+
+    # Compute the loss coefficient from its definition
+    Y_def = (p0rel_in - p0rel_out) / (p0rel_out - p_out)
+
+    # Compute the loss coefficient from the correlations
+    Y, Y_info = lm.loss(loss_model_input, lossmodel, is_throat)
+
+    # Compute loss coefficient error
+    Y_err = Y_def - Y
+
+    return Y, Y_err, Y_info
+
+
 def evaluate_inter_cascade_space(
     h0_exit, v_m_exit, v_t_exit, rho_exit, fluid, r_out, a_out, r_in, a_in
 ):
