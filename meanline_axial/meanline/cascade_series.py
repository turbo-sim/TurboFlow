--- conflicted
+++ resolved
@@ -335,17 +335,12 @@
     # Add mass flow rate error
     m_error_throat = inlet_plane["mass_flow"] - throat_plane["mass_flow"]
     m_error_exit = inlet_plane["mass_flow"] - exit_plane["mass_flow"]
-<<<<<<< HEAD
-    
-    residuals["m_err_throat"] = m_error_throat
-    residuals["m_err_exit"] = m_error_exit
-=======
+
     # residuals_m = np.array([m_error_throat, m_error_exit]) / m_ref
     # residuals_cascade = np.concatenate((residuals_cascade, residuals_m))
     # keys_cascade = np.concatenate((keys_cascade, ["m_err_throat", "m_err_exit"]))
     residuals["m_err_throat"] = m_error_throat / m_ref
     residuals["m_err_exit"] = m_error_exit / m_ref
->>>>>>> 02b1a64d
 
     # Calculate critical state
     critical_cascade_input["h0_in"] = cascade_inlet_input["h0"]
